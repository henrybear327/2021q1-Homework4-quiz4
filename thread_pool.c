#include <errno.h>
#include <pthread.h>
#include <stdlib.h>
#include <time.h>
#include <assert.h>

#include "thread_pool.h"

enum __future_flags {
    __FUTURE_RUNNING = 01,
    __FUTURE_FINISHED = 02,
    __FUTURE_TIMEOUT = 04,
    __FUTURE_CANCELLED = 010, // 8
    __FUTURE_DESTROYED = 020, // 16
};

typedef struct __threadtask {
    void *(*func)(void *);
    void *arg;
    struct __tpool_future *future;
    struct __threadtask *next;
} threadtask_t;

typedef struct __jobqueue {
    threadtask_t *head, *tail;
    pthread_cond_t cond_nonempty;
    pthread_mutex_t rwlock;
} jobqueue_t;

struct __tpool_future {
    int flag;
    void *result;
    pthread_mutex_t mutex;
    pthread_cond_t cond_finished;
};

struct __threadpool {
    size_t count;
    pthread_t *workers;
    jobqueue_t *jobqueue;
};

static struct __tpool_future *tpool_future_create(void)
{
    struct __tpool_future *future = malloc(sizeof(struct __tpool_future));
    if (future) {
        future->flag = 0;
        future->result = NULL;
        pthread_mutex_init(&future->mutex, NULL);
        pthread_condattr_t attr;
        pthread_condattr_init(&attr);
        pthread_cond_init(&future->cond_finished, &attr);
        pthread_condattr_destroy(&attr);
    }
    return future;
}

int tpool_future_destroy(struct __tpool_future *future)
{
    if (future) {
        pthread_mutex_lock(&future->mutex);
        if (future->flag & __FUTURE_FINISHED || future->flag & __FUTURE_CANCELLED) {
            pthread_mutex_unlock(&future->mutex);
            pthread_mutex_destroy(&future->mutex);
            pthread_cond_destroy(&future->cond_finished);
            free(future);
        } else {
            future->flag |= __FUTURE_DESTROYED;
            pthread_mutex_unlock(&future->mutex);

            // you can't free it, as the task holding this future is still in the queue (not popped when future is destroyed). It's kind of like cancelling the task before it's run.
        }
    }
    return 0;
}

void *tpool_future_get(struct __tpool_future *future, unsigned int seconds)
{
    pthread_mutex_lock(&future->mutex);
    /* turn off the timeout bit set previously */
    future->flag &= ~__FUTURE_TIMEOUT; // because you might want to come back again to check the result after the last timeout!
    while ((future->flag & __FUTURE_FINISHED) == 0) { // not finished, let's keep waiting
        if (seconds) {
            struct timespec expire_time;
            clock_gettime(CLOCK_MONOTONIC, &expire_time);
            expire_time.tv_sec += seconds;
            int status = pthread_cond_timedwait(&future->cond_finished,
                                                &future->mutex, &expire_time);
            if (status == ETIMEDOUT) {
                future->flag |= __FUTURE_TIMEOUT;
                pthread_mutex_unlock(&future->mutex);
                return NULL;
            }
        } else {
            pthread_cond_wait(&future->cond_finished, &future->mutex); // FFF;
        }
    }

    pthread_mutex_unlock(&future->mutex);
    return future->result;
}

static jobqueue_t *jobqueue_create(void)
{
    jobqueue_t *jobqueue = malloc(sizeof(jobqueue_t));
    if (jobqueue) {
        jobqueue->head = jobqueue->tail = NULL;
        pthread_cond_init(&jobqueue->cond_nonempty, NULL);
        pthread_mutex_init(&jobqueue->rwlock, NULL);
    }
    return jobqueue;
}

static void jobqueue_destroy(jobqueue_t *jobqueue)
{
    threadtask_t *tmp = jobqueue->head;
    while (tmp) { // clean up all tasks
        assert(1 == 0);

        jobqueue->head = jobqueue->head->next;
        pthread_mutex_lock(&tmp->future->mutex);
        if (tmp->future->flag & __FUTURE_DESTROYED) { // future already got requested to be destroyed by caller 
            pthread_mutex_unlock(&tmp->future->mutex);
            pthread_mutex_destroy(&tmp->future->mutex);
            pthread_cond_destroy(&tmp->future->cond_finished);
            free(tmp->future);
        } else {
            // not destroyed, means that caller is still holding on to the future object!
            // can't free for the caller
            tmp->future->flag |= __FUTURE_CANCELLED;
            pthread_mutex_unlock(&tmp->future->mutex);
        }
        free(tmp);
        tmp = jobqueue->head;
    }

    pthread_mutex_destroy(&jobqueue->rwlock);
    pthread_cond_destroy(&jobqueue->cond_nonempty);
    free(jobqueue);
}

static void __jobqueue_fetch_cleanup(void *arg)
{
    pthread_mutex_t *mutex = (pthread_mutex_t *)arg;
    pthread_mutex_unlock(mutex);
}

// returns the start_routine
static void *jobqueue_fetch(void *queue)
{
    jobqueue_t *jobqueue = (jobqueue_t *)queue;
    threadtask_t *task;
    int old_state; // The previous cancelability type of the thread is returned in the buffer pointed to by oldtype.

    pthread_cleanup_push(__jobqueue_fetch_cleanup, (void *)&jobqueue->rwlock); // defer

    while (1) {
        pthread_mutex_lock(&jobqueue->rwlock); // defer guaranteed this will be released
        pthread_setcancelstate(PTHREAD_CANCEL_ENABLE, &old_state); 
        pthread_testcancel(); // Calling  pthread_testcancel()  creates  a  cancellation point within the calling thread, so that a thread that is otherwise executing code that contains no  cancellation  points  will respond to a cancellation request.

        // should be waiting for a job to show up
        while (!jobqueue->tail) // check tail as we pop from tail
            /*
            - rwlock should have been locked at this point, as the while loop might be skipped if there are things in the queue already
            - since we did the rwlock, we guarantee the queue will only be accessed by one thread at a time
            - the pthread_cond_wait will block, waiting for a broadcast from cond_non_empty
            - during the wait, rwlock will be released (unlocked)
            - when the broadcast comes, it's a fight over the rwlock 
            - pthread_cond_wait will always needs to be guarded by a while(boolean expression) since it's blocking here for a condition to happen!
            */
            pthread_cond_wait(&jobqueue->cond_nonempty, &jobqueue->rwlock); // GGG
        
        // we were waiting, so we allowed the thread to be cancelled
        // now we are about to execute code, so we don't like the thread to be cancelled anymore
        pthread_setcancelstate(PTHREAD_CANCEL_DISABLE, &old_state);
        if (jobqueue->head == jobqueue->tail) { // only one task in queue, we empty the queue
            task = jobqueue->tail;
            jobqueue->head = jobqueue->tail = NULL;
        } else { // we pop the tail
            threadtask_t *tmp;
            for (tmp = jobqueue->head; tmp->next != jobqueue->tail; tmp = tmp->next)
                ; // get prev
            task = tmp->next;
            tmp->next = NULL;
            jobqueue->tail = tmp;
        }
        pthread_mutex_unlock(&jobqueue->rwlock);

        if (task->func) {
            pthread_mutex_lock(&task->future->mutex);
            if (task->future->flag & __FUTURE_CANCELLED) { // jobqueue destroyed
                pthread_mutex_unlock(&task->future->mutex);
                free(task);
                continue; // ?? why is this continue? The job queue is already destroyed, waiting at while will be invalid pointer access, no? Well actually the code shouldn't even get run.
                // the jobqueue_destroy will only happen all threads are joined.
            } else {
                task->future->flag |= __FUTURE_RUNNING;
                pthread_mutex_unlock(&task->future->mutex);
            }

            void *ret_value = task->func(task->arg);  // ?? should move it into else since in the if clause it is a waste of time to run.
            pthread_mutex_lock(&task->future->mutex);
            if (task->future->flag & __FUTURE_DESTROYED) {
                pthread_mutex_unlock(&task->future->mutex);
                pthread_mutex_destroy(&task->future->mutex);
                pthread_cond_destroy(&task->future->cond_finished);
                free(task->future);
            } else {
                task->future->flag |= __FUTURE_FINISHED; // KKK
                task->future->result = ret_value;
<<<<<<< HEAD
                pthread_cond_broadcast(&task->future->cond_finished);
                // pthread_cond_wait(&task->future->cond_finished,
                //                  &task->future->mutex); // LLL: WA
=======
                pthread_cond_broadcast(&task->future->cond_finished); // LLL, so the tpool_get_future can return the value properly!
>>>>>>> adf460a1
                pthread_mutex_unlock(&task->future->mutex);

                // future is where the return value is held, also by main.c caller
                // task encapsulated future
                // so we free task, but not free future, so the caller can get the result!
            }
            free(task);
        } else { // nothing to execute, tpool_join operation will send in no func and arg
            pthread_mutex_destroy(&task->future->mutex);
            pthread_cond_destroy(&task->future->cond_finished);
            free(task->future);
            free(task);
            break; // let's end the thread!
        }
    }

    pthread_cleanup_pop(0); // pop the defer function WITHOUT executing it: The pthread_cleanup_pop() function removes the routine at the top of the stack of clean-up handlers, and optionally executes it if execute is nonzero.
    pthread_exit(NULL);
    /*
    The  pthread_exit()  function  terminates the calling thread and returns a value via retval that (if the thread is joinable) is available to another thread in the  same  process  that calls pthread_join(3).

    Any clean-up handlers established by pthread_cleanup_push(3) that have not yet been popped, re popped (in the reverse of the order in which they were pushed) and  executed.   If  the thread  has any thread-specific data, then, after the clean-up handlers have been executed, the corresponding destructor functions are called, in an unspecified order.
    */
}

struct __threadpool *tpool_create(size_t count)
{
    jobqueue_t *jobqueue = jobqueue_create();
    struct __threadpool *pool = malloc(sizeof(struct __threadpool));
    if (!jobqueue || !pool) { // if the creation failed, deinit and return NULL
        if (jobqueue)
            jobqueue_destroy(jobqueue);
        free(pool); // If ptr is NULL, no operation is performed.
        return NULL;
    }

    pool->count = count, pool->jobqueue = jobqueue;
    if ((pool->workers = malloc(count * sizeof(pthread_t)))) {
        for (size_t i = 0; i < count; i++) {
            if (pthread_create(&pool->workers[i], NULL, jobqueue_fetch,
                               (void *)jobqueue)) { // if non-0 == failed
                for (size_t j = 0; j < i; j++)
                    pthread_cancel(pool->workers[j]);
                for (size_t j = 0; j < i; j++)
                    pthread_join(pool->workers[j], NULL);
                free(pool->workers);
                jobqueue_destroy(jobqueue);
                free(pool);
                return NULL;
            }
        }
        return pool;
    }

    jobqueue_destroy(jobqueue);
    free(pool);
    return NULL;
}

struct __tpool_future *tpool_apply(struct __threadpool *pool,
                                   void *(*func)(void *), void *arg)
{
    jobqueue_t *jobqueue = pool->jobqueue;
    threadtask_t *new_head = malloc(sizeof(threadtask_t));
    struct __tpool_future *future = tpool_future_create();
    if (new_head && future) {
        new_head->func = func, new_head->arg = arg, new_head->future = future;
        pthread_mutex_lock(&jobqueue->rwlock);
        if (jobqueue->head) { // has head already
            new_head->next = jobqueue->head;
            jobqueue->head = new_head;
        } else { // empty queue
            jobqueue->head = jobqueue->tail = new_head;

            // Need to use broadcast, otherwise the thread the went blocking on the
            // conditional variable might not be woken up anymore!
            // pthread_cond_signal(&jobqueue->cond_nonempty); // HHH;
            pthread_cond_broadcast(&jobqueue->cond_nonempty); // HHH;
        }
        pthread_mutex_unlock(&jobqueue->rwlock);
    } else if (new_head) { // future creation failed
        free(new_head);
        return NULL;
    } else if (future) { // new_head malloc failed
        tpool_future_destroy(future);
        return NULL;
    }
    return future;
}

int tpool_join(struct __threadpool *pool)
{
    size_t num_threads = pool->count;
    for (size_t i = 0; i < num_threads; i++)
        tpool_apply(pool, NULL, NULL);
    for (size_t i = 0; i < num_threads; i++)
        pthread_join(pool->workers[i], NULL);
    free(pool->workers);
    jobqueue_destroy(pool->jobqueue);
    free(pool);
    return 0; // ?? what's this for?
}<|MERGE_RESOLUTION|>--- conflicted
+++ resolved
@@ -209,13 +209,9 @@
             } else {
                 task->future->flag |= __FUTURE_FINISHED; // KKK
                 task->future->result = ret_value;
-<<<<<<< HEAD
-                pthread_cond_broadcast(&task->future->cond_finished);
                 // pthread_cond_wait(&task->future->cond_finished,
                 //                  &task->future->mutex); // LLL: WA
-=======
                 pthread_cond_broadcast(&task->future->cond_finished); // LLL, so the tpool_get_future can return the value properly!
->>>>>>> adf460a1
                 pthread_mutex_unlock(&task->future->mutex);
 
                 // future is where the return value is held, also by main.c caller
